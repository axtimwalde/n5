/**
 * Copyright (c) 2017, Stephan Saalfeld
 * All rights reserved.
 *
 * Redistribution and use in source and binary forms, with or without
 * modification, are permitted provided that the following conditions are met:
 *
 * 1. Redistributions of source code must retain the above copyright notice,
 *    this list of conditions and the following disclaimer.
 * 2. Redistributions in binary form must reproduce the above copyright notice,
 *    this list of conditions and the following disclaimer in the documentation
 *    and/or other materials provided with the distribution.
 *
 * THIS SOFTWARE IS PROVIDED BY THE COPYRIGHT HOLDERS AND CONTRIBUTORS "AS IS"
 * AND ANY EXPRESS OR IMPLIED WARRANTIES, INCLUDING, BUT NOT LIMITED TO, THE
 * IMPLIED WARRANTIES OF MERCHANTABILITY AND FITNESS FOR A PARTICULAR PURPOSE
 * ARE DISCLAIMED. IN NO EVENT SHALL THE COPYRIGHT OWNER OR CONTRIBUTORS BE
 * LIABLE FOR ANY DIRECT, INDIRECT, INCIDENTAL, SPECIAL, EXEMPLARY, OR
 * CONSEQUENTIAL DAMAGES (INCLUDING, BUT NOT LIMITED TO, PROCUREMENT OF
 * SUBSTITUTE GOODS OR SERVICES; LOSS OF USE, DATA, OR PROFITS; OR BUSINESS
 * INTERRUPTION) HOWEVER CAUSED AND ON ANY THEORY OF LIABILITY, WHETHER IN
 * CONTRACT, STRICT LIABILITY, OR TORT (INCLUDING NEGLIGENCE OR OTHERWISE)
 * ARISING IN ANY WAY OUT OF THE USE OF THIS SOFTWARE, EVEN IF ADVISED OF THE
 * POSSIBILITY OF SUCH DAMAGE.
 */
package org.janelia.saalfeldlab.n5;

import java.io.DataOutputStream;
import java.io.IOException;
import java.io.Writer;
import java.lang.reflect.Type;
import java.nio.channels.Channels;
import java.nio.file.Files;
import java.nio.file.Path;
import java.nio.file.Paths;
import java.util.Comparator;
import java.util.HashMap;
import java.util.Map;
import java.util.Map.Entry;
import java.util.stream.Stream;

import com.google.gson.GsonBuilder;
import com.google.gson.JsonElement;
import com.google.gson.reflect.TypeToken;

/**
 * A simple structured container format for hierarchies of chunked
 * n-dimensional datasets and attributes.
 *
 * {@linkplain https://github.com/axtimwalde/n5}
 *
 * @author Stephan Saalfeld
 */
public class N5FSWriter extends N5FSReader implements N5Writer {

	/**
	 * Opens an {@link N5Writer} at a given base path with a custom
	 * {@link GsonBuilder} to support custom attributes.
	 *
	 * If the base path does not exist, it will not be created and all
	 * subsequent attempts to read or write attributes, groups, or datasets
	 * will fail with an {@link IOException}.
	 *
	 * If the base path is not writable, all subsequent attempts to write
	 * attributes, groups, or datasets will fail with an {@link IOException}.
	 *
	 * @param basePath n5 base path
	 * @param gsonBuilder
	 */
	public N5FSWriter(final String basePath, final GsonBuilder gsonBuilder) {

		super(basePath, gsonBuilder);
	}

	/**
	 * Opens an {@link N5Writer} at a given base path.
	 *
	 * If the base path does not exist, it will not be created and all
	 * subsequent attempts to read or write attributes, groups, or datasets
	 * will fail with an {@link IOException}.
	 *
	 * If the base path is not writable, all subsequent attempts to write
	 * attributes, groups, or datasets will fail with an {@link IOException}.
	 *
	 * @param basePath n5 base path
	 */
	public N5FSWriter(final String basePath) {

		this(basePath, new GsonBuilder());
	}

	@Override
	public <T> void setAttribute(final String pathName, final String key, final T attribute) throws IOException {

		final Path path = Paths.get(basePath, pathName, jsonFile);
		try (final LockedFileChannel channel = LockedFileChannel.openForWriting(path)) {
			final Type mapType = new TypeToken<HashMap<String, JsonElement>>(){}.getType();
			HashMap<String, JsonElement> map = gson.fromJson(Channels.newReader(channel.getFileChannel(), "UTF-8"), mapType);
			if (map == null)
				map = new HashMap<>();
			map.put(key, gson.toJsonTree(attribute, new TypeToken<T>(){}.getType()));
			channel.getFileChannel().position(0);
			final Writer writer = Channels.newWriter(channel.getFileChannel(), "UTF-8");
			gson.toJson(map, mapType, writer);
			writer.flush();
			channel.getFileChannel().truncate(channel.getFileChannel().position());
		}
	}

	@Override
	public void setAttributes(final String pathName, final Map<String, ?> attributes) throws IOException {

		final Path path = Paths.get(basePath, pathName, jsonFile);
		try (final LockedFileChannel channel = LockedFileChannel.openForWriting(path)) {
			final Type mapType = new TypeToken<HashMap<String, JsonElement>>(){}.getType();
			HashMap<String, JsonElement> map = gson.fromJson(Channels.newReader(channel.getFileChannel(), "UTF-8"), mapType);
			if (map == null)
				map = new HashMap<>();
			for (final Entry<String, ?> entry : attributes.entrySet())
				map.put(entry.getKey(), gson.toJsonTree(entry.getValue()));
			channel.getFileChannel().position(0);
			final Writer writer = Channels.newWriter(channel.getFileChannel(), "UTF-8");
			gson.toJson(map, mapType, writer);
			writer.flush();
			channel.getFileChannel().truncate(channel.getFileChannel().position());
		}
	}

	@Override
	public void createGroup(final String pathName) throws IOException {

		final Path path = Paths.get(basePath, pathName);
		Files.createDirectories(path);
	}

	/**
	 * Removes a group or dataset (directory and all contained files).
	 *
	 * <p><code>{@link #remove(String) remove("")}</code> or
	 * <code>{@link #remove(String) remove("")}</code> will delete this N5
	 * container.  Please note that no checks for safety will be performed,
	 * e.g. <code>{@link #remove(String) remove("..")}</code> will try to
	 * recursively delete the parent directory of this N5 container which
	 * only fails because it attempts to delete the parent directory before it
	 * is empty.
	 *
	 * @param pathName group path
	 * @throws IOException
	 */
	@Override
	public boolean remove(final String pathName) throws IOException {

		final Path path = Paths.get(basePath, pathName);
		if (Files.exists(path))
			try (final Stream<Path> pathStream = Files.walk(path)) {
				pathStream.sorted(Comparator.reverseOrder()).forEach(
						childPath -> {
							if (Files.isRegularFile(childPath)) {
								try (final LockedFileChannel channel = LockedFileChannel.openForWriting(childPath)) {
									Files.delete(childPath);
								} catch (final IOException e) {
									e.printStackTrace();
								}
							} else
								try {
									Files.delete(childPath);
								} catch (final IOException e) {
									e.printStackTrace();
								}
						});
			}

		return !Files.exists(path);
	}

	/**
	 * Creates a dataset.  This does not create any data but the path and
	 * mandatory attributes only.
	 *
	 * @param pathName dataset path
	 * @param datasetAttributes
	 * @throws IOException
	 */
	@Override
	public void createDataset(
			final String pathName,
			final DatasetAttributes datasetAttributes) throws IOException{

		createGroup(pathName);
		setDatasetAttributes(pathName, datasetAttributes);
	}

	/**
	 * Creates a dataset.  This does not create any data but the path and
	 * mandatory attributes only.
	 *
	 * @param pathName dataset path
	 * @param dimensions
	 * @param blockSize
	 * @param dataType
	 * @throws IOException
	 */
	@Override
	public void createDataset(
			final String pathName,
			final long[] dimensions,
			final int[] blockSize,
			final DataType dataType,
			final CompressionType compressionType) throws IOException{

		createGroup(pathName);
		setDatasetAttributes(pathName, new DatasetAttributes(dimensions, blockSize, dataType, compressionType));
	}

	@Override
	public <T> void writeBlock(
			final String pathName,
			final DatasetAttributes datasetAttributes,
			final DataBlock<T> dataBlock) throws IOException {

		final Path path = getDataBlockPath(Paths.get(basePath, pathName).toString(), dataBlock.getGridPosition());
		Files.createDirectories(path.getParent());
<<<<<<< HEAD
		final File file = path.toFile();
		try (final FileOutputStream out = new FileOutputStream(file)) {
			final FileChannel channel = out.getChannel();
			final FileLock lock = channel.lock();
			final DataOutputStream dos = new DataOutputStream(out);
			
			int mode = (dataBlock.getNumElements() == DataBlock.getNumElements(dataBlock.getSize())) ? 0 : 1; 
			dos.writeShort(mode);
			
=======
		try (final LockedFileChannel channel = LockedFileChannel.openForWriting(path)) {
			final DataOutputStream dos = new DataOutputStream(Channels.newOutputStream(channel.getFileChannel()));

			if (dataBlock.getNumElements() == DataBlock.getNumElements(dataBlock.getSize()))
				dos.writeShort(0);
			else
				dos.writeShort(1);

>>>>>>> 8f59cf09
			dos.writeShort(datasetAttributes.getNumDimensions());
			for (final int size : dataBlock.getSize())
				dos.writeInt(size);

			if(mode != 0)
				dos.writeInt(dataBlock.getNumElements());
			
			dos.flush();

			final BlockWriter writer = datasetAttributes.getCompressionType().getWriter();
			writer.write(dataBlock, channel.getFileChannel());
		}
	}
}<|MERGE_RESOLUTION|>--- conflicted
+++ resolved
@@ -220,26 +220,12 @@
 
 		final Path path = getDataBlockPath(Paths.get(basePath, pathName).toString(), dataBlock.getGridPosition());
 		Files.createDirectories(path.getParent());
-<<<<<<< HEAD
-		final File file = path.toFile();
-		try (final FileOutputStream out = new FileOutputStream(file)) {
-			final FileChannel channel = out.getChannel();
-			final FileLock lock = channel.lock();
-			final DataOutputStream dos = new DataOutputStream(out);
-			
+		try (final LockedFileChannel channel = LockedFileChannel.openForWriting(path)) {
+			final DataOutputStream dos = new DataOutputStream(Channels.newOutputStream(channel.getFileChannel()));
+
 			int mode = (dataBlock.getNumElements() == DataBlock.getNumElements(dataBlock.getSize())) ? 0 : 1; 
 			dos.writeShort(mode);
 			
-=======
-		try (final LockedFileChannel channel = LockedFileChannel.openForWriting(path)) {
-			final DataOutputStream dos = new DataOutputStream(Channels.newOutputStream(channel.getFileChannel()));
-
-			if (dataBlock.getNumElements() == DataBlock.getNumElements(dataBlock.getSize()))
-				dos.writeShort(0);
-			else
-				dos.writeShort(1);
-
->>>>>>> 8f59cf09
 			dos.writeShort(datasetAttributes.getNumDimensions());
 			for (final int size : dataBlock.getSize())
 				dos.writeInt(size);
